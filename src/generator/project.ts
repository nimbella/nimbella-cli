--- conflicted
+++ resolved
@@ -137,10 +137,7 @@
   let [language, variant] = kind.split(':')
   switch (language) {
   case 'js':
-<<<<<<< HEAD
   case 'javascript':
-=======
->>>>>>> 7d42e469
     language = 'nodejs'
     break
   case 'ts':
@@ -149,12 +146,10 @@
   case 'py':
     language = 'python'
     break
-<<<<<<< HEAD
+  case 'go':
   case 'golang':
     language = 'go'
     break
-=======
->>>>>>> 7d42e469
   default:
     break
   }
